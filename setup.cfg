--- conflicted
+++ resolved
@@ -1,10 +1,6 @@
 [metadata]
 name = cosimpy
-<<<<<<< HEAD
 version = 1.5.0
-=======
-version = 1.4.1
->>>>>>> cf5d5f77
 author = Umberto Zanovello
 author_email = umbertozanovello@hotmail.com
 description = Python electromagnetic co-simulation library
